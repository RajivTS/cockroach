// Copyright 2014 The Cockroach Authors.
//
// Licensed under the Apache License, Version 2.0 (the "License");
// you may not use this file except in compliance with the License.
// You may obtain a copy of the License at
//
//     http://www.apache.org/licenses/LICENSE-2.0
//
// Unless required by applicable law or agreed to in writing, software
// distributed under the License is distributed on an "AS IS" BASIS,
// WITHOUT WARRANTIES OR CONDITIONS OF ANY KIND, either express or
// implied. See the License for the specific language governing
// permissions and limitations under the License. See the AUTHORS file
// for names of contributors.
//
// Author: Spencer Kimball (spencer.kimball@gmail.com)

package storage

import (
	"bytes"
	"fmt"
	"reflect"
	"regexp"
	"sync"
	"sync/atomic"
	"testing"
	"time"

	"github.com/cockroachdb/cockroach/gossip"
	"github.com/cockroachdb/cockroach/multiraft/storagetest"
	"github.com/cockroachdb/cockroach/proto"
	"github.com/cockroachdb/cockroach/rpc"
	"github.com/cockroachdb/cockroach/storage/engine"
	"github.com/cockroachdb/cockroach/util"
	"github.com/cockroachdb/cockroach/util/hlc"
	"github.com/cockroachdb/cockroach/util/log"
	gogoproto "github.com/gogo/protobuf/proto"
)

var (
	testRangeDescriptor = proto.RangeDescriptor{
		RaftID:   1,
		StartKey: engine.KeyMin,
		EndKey:   engine.KeyMax,
		Replicas: []proto.Replica{
			{
				NodeID:  1,
				StoreID: 1,
				Attrs:   proto.Attributes{Attrs: []string{"dc1", "mem"}},
			},
		},
	}
	testDefaultAcctConfig = proto.AcctConfig{}
	testDefaultPermConfig = proto.PermConfig{
		Read:  []string{"root"},
		Write: []string{"root"},
	}
	testDefaultZoneConfig = proto.ZoneConfig{
		ReplicaAttrs: []proto.Attributes{
			proto.Attributes{Attrs: []string{"dc1", "mem"}},
			proto.Attributes{Attrs: []string{"dc2", "mem"}},
		},
		RangeMinBytes: 1 << 10, // 1k
		RangeMaxBytes: 1 << 18, // 256k
	}
)

// initConfigs creates default configuration entries.
func initConfigs(e engine.Engine, t *testing.T) {
	if err := engine.MVCCPutProto(e, nil, engine.KeyConfigAccountingPrefix, proto.MinTimestamp, nil, &testDefaultAcctConfig); err != nil {
		t.Fatal(err)
	}
	if err := engine.MVCCPutProto(e, nil, engine.KeyConfigPermissionPrefix, proto.MinTimestamp, nil, &testDefaultPermConfig); err != nil {
		t.Fatal(err)
	}
	if err := engine.MVCCPutProto(e, nil, engine.KeyConfigZonePrefix, proto.MinTimestamp, nil, &testDefaultZoneConfig); err != nil {
		t.Fatal(err)
	}
}

// createTestRange creates a new range initialized to the full extent
// of the keyspace. The gossip instance is also returned for testing.
func createTestRange(t *testing.T) (*Store, *Range, *gossip.Gossip, engine.Engine) {
	rpcContext := rpc.NewContext(hlc.NewClock(hlc.UnixNano), rpc.LoadInsecureTLSConfig())
	g := gossip.New(rpcContext)
	clock := hlc.NewClock(hlc.UnixNano)
	engine := engine.NewInMem(proto.Attributes{Attrs: []string{"dc1", "mem"}}, 1<<20)
	store := NewStore(clock, engine, nil, g)
	if err := store.Bootstrap(proto.StoreIdent{StoreID: 1}); err != nil {
		t.Fatal(err)
	}
	if err := store.Start(); err != nil {
		t.Fatal(err)
	}
	initConfigs(engine, t)
	r, err := NewRange(&testRangeDescriptor, store)
	if err != nil {
		t.Fatal(err)
	}
	if err = store.AddRange(r); err != nil {
		t.Fatal(err)
	}
	return store, r, g, engine
}

func newTransaction(name string, baseKey proto.Key, userPriority int32,
	isolation proto.IsolationType, clock *hlc.Clock) *proto.Transaction {
	return proto.NewTransaction(name, engine.KeyAddress(baseKey), userPriority,
		isolation, clock.Now(), clock.MaxOffset().Nanoseconds())
}

// TestRangeContains verifies that the range uses Key.Address() in
// order to properly resolve addresses for local keys.
func TestRangeContains(t *testing.T) {
	desc := &proto.RangeDescriptor{
		RaftID:   1,
		StartKey: proto.Key("a"),
		EndKey:   proto.Key("b"),
	}

	e := engine.NewInMem(proto.Attributes{Attrs: []string{"dc1", "mem"}}, 1<<20)
	clock := hlc.NewClock(hlc.UnixNano)
	r, err := NewRange(desc, NewStore(clock, e, nil, nil))
	if err != nil {
		t.Fatal(err)
	}
	if !r.ContainsKey(proto.Key("aa")) {
		t.Errorf("expected range to contain key \"aa\"")
	}
	if !r.ContainsKey(engine.RangeDescriptorKey([]byte("aa"))) {
		t.Errorf("expected range to contain range descriptor key for \"aa\"")
	}
	if !r.ContainsKeyRange(proto.Key("aa"), proto.Key("b")) {
		t.Errorf("expected range to contain key range \"aa\"-\"b\"")
	}
	if !r.ContainsKeyRange(engine.RangeDescriptorKey([]byte("aa")),
		engine.RangeDescriptorKey([]byte("b"))) {
		t.Errorf("expected range to contain key transaction range \"aa\"-\"b\"")
	}
}

// TestRangeGossipFirstRange verifies that the first range gossips its
// location and the cluster ID.
func TestRangeGossipFirstRange(t *testing.T) {
	s, _, g, _ := createTestRange(t)
	defer s.Stop()
	if err := util.IsTrueWithin(func() bool {
		for _, key := range []string{gossip.KeyClusterID, gossip.KeyFirstRangeDescriptor} {
			info, err := g.GetInfo(key)
			if err != nil {
				log.Warningf("still waiting for first range gossip of key %s...", key)
				return false
			}
			if key == gossip.KeyFirstRangeDescriptor &&
				!reflect.DeepEqual(info.(proto.RangeDescriptor), testRangeDescriptor) {
				t.Errorf("expected gossipped range locations to be equal: %+v vs %+v", info.(proto.RangeDescriptor), testRangeDescriptor)
			}
			if key == gossip.KeyClusterID && info.(string) != s.Ident.ClusterID {
				t.Errorf("expected gossipped cluster ID %s; got %s", s.Ident.ClusterID, info.(string))
			}
		}
		return true
	}, 500*time.Millisecond); err != nil {
		t.Error(err)
	}
}

// TestRangeGossipAllConfigs verifies that all config types are
// gossipped.
func TestRangeGossipAllConfigs(t *testing.T) {
	s, _, g, _ := createTestRange(t)
	defer s.Stop()
	testData := []struct {
		gossipKey string
		configs   []*PrefixConfig
	}{
		{gossip.KeyConfigAccounting, []*PrefixConfig{&PrefixConfig{engine.KeyMin, nil, &testDefaultAcctConfig}}},
		{gossip.KeyConfigPermission, []*PrefixConfig{&PrefixConfig{engine.KeyMin, nil, &testDefaultPermConfig}}},
		{gossip.KeyConfigZone, []*PrefixConfig{&PrefixConfig{engine.KeyMin, nil, &testDefaultZoneConfig}}},
	}
	for _, test := range testData {
		info, err := g.GetInfo(test.gossipKey)
		if err != nil {
			t.Fatal(err)
		}
		configMap := info.(PrefixConfigMap)
		expConfigs := []*PrefixConfig{test.configs[0]}
		if !reflect.DeepEqual([]*PrefixConfig(configMap), expConfigs) {
			t.Errorf("expected gossiped configs to be equal %s vs %s", configMap, expConfigs)
		}
	}
}

// TestRangeGossipConfigWithMultipleKeyPrefixes verifies that multiple
// key prefixes for a config are gossipped.
func TestRangeGossipConfigWithMultipleKeyPrefixes(t *testing.T) {
	s, r, g, _ := createTestRange(t)
	defer s.Stop()
	// Add a permission for a new key prefix.
	db1Perm := &proto.PermConfig{
		Read:  []string{"spencer", "foo", "bar", "baz"},
		Write: []string{"spencer"},
	}
	key := engine.MakeKey(engine.KeyConfigPermissionPrefix, proto.Key("/db1"))
	data, err := gogoproto.Marshal(db1Perm)
	if err != nil {
		t.Fatal(err)
	}
	req := &proto.PutRequest{
		RequestHeader: proto.RequestHeader{Key: key, Timestamp: proto.MinTimestamp},
		Value:         proto.Value{Bytes: data},
	}
	reply := &proto.PutResponse{}

	if err := r.executeCmd(proto.Put, req, reply); err != nil {
		t.Fatal(err)
	}

	info, err := g.GetInfo(gossip.KeyConfigPermission)
	if err != nil {
		t.Fatal(err)
	}
	configMap := info.(PrefixConfigMap)
	expConfigs := []*PrefixConfig{
		&PrefixConfig{engine.KeyMin, nil, &testDefaultPermConfig},
		&PrefixConfig{proto.Key("/db1"), nil, db1Perm},
		&PrefixConfig{proto.Key("/db2"), engine.KeyMin, &testDefaultPermConfig},
	}
	if !reflect.DeepEqual([]*PrefixConfig(configMap), expConfigs) {
		t.Errorf("expected gossiped configs to be equal %s vs %s", configMap, expConfigs)
	}
}

// TestRangeGossipConfigUpdates verifies that writes to the
// permissions cause the updated configs to be re-gossipped.
func TestRangeGossipConfigUpdates(t *testing.T) {
	s, r, g, _ := createTestRange(t)
	defer s.Stop()
	// Add a permission for a new key prefix.
	db1Perm := &proto.PermConfig{
		Read:  []string{"spencer"},
		Write: []string{"spencer"},
	}
	key := engine.MakeKey(engine.KeyConfigPermissionPrefix, proto.Key("/db1"))
	data, err := gogoproto.Marshal(db1Perm)
	if err != nil {
		t.Fatal(err)
	}
	req := &proto.PutRequest{
		RequestHeader: proto.RequestHeader{Key: key, Timestamp: proto.MinTimestamp},
		Value:         proto.Value{Bytes: data},
	}
	reply := &proto.PutResponse{}

	if err := r.executeCmd(proto.Put, req, reply); err != nil {
		t.Fatal(err)
	}

	info, err := g.GetInfo(gossip.KeyConfigPermission)
	if err != nil {
		t.Fatal(err)
	}
	configMap := info.(PrefixConfigMap)
	expConfigs := []*PrefixConfig{
		&PrefixConfig{engine.KeyMin, nil, &testDefaultPermConfig},
		&PrefixConfig{proto.Key("/db1"), nil, db1Perm},
		&PrefixConfig{proto.Key("/db2"), engine.KeyMin, &testDefaultPermConfig},
	}
	if !reflect.DeepEqual([]*PrefixConfig(configMap), expConfigs) {
		t.Errorf("expected gossiped configs to be equal %s vs %s", configMap, expConfigs)
	}
}

// A blockingEngine allows us to delay get/put (but not other ops!).
// It works by allowing a single key to be primed for a delay. When
// a get/put ops arrives for that key, it's blocked via a mutex
// until unblock() is invoked.
type blockingEngine struct {
	blocker sync.Mutex // blocks Get() and Put()
	*engine.InMem
	sync.Mutex // protects key
	key        proto.EncodedKey
}

func newBlockingEngine() *blockingEngine {
	be := &blockingEngine{
		InMem: engine.NewInMem(proto.Attributes{}, 1<<20),
	}
	return be
}

func (be *blockingEngine) block(key proto.Key) {
	be.Lock()
	defer be.Unlock()
	// Need to binary encode the key so it matches when accessed through MVCC.
	be.key = engine.MVCCEncodeKey(key)
	// Get() and Put() will try to get this lock, so they will wait.
	be.blocker.Lock()
}

func (be *blockingEngine) unblock() {
	be.blocker.Unlock()
}

func (be *blockingEngine) wait() {
	be.blocker.Lock()
	be.blocker.Unlock()
}

func (be *blockingEngine) Get(key proto.EncodedKey) ([]byte, error) {
	be.Lock()
	if bytes.Equal(key, be.key) {
		be.key = nil
		defer be.wait()
	}
	be.Unlock()
	return be.InMem.Get(key)
}

func (be *blockingEngine) Put(key proto.EncodedKey, value []byte) error {
	be.Lock()
	if bytes.Equal(key, be.key) {
		be.key = nil
		defer be.wait()
	}
	be.Unlock()
	return be.InMem.Put(key, value)
}

func (be *blockingEngine) NewBatch() engine.Engine {
	return engine.NewBatch(be)
}

// createTestRangeWithClock creates a range using a blocking engine. Returns
// the range clock's manual unix nanos time and the range.
func createTestRangeWithClock(t *testing.T) (*Store, *Range, *hlc.ManualClock, *hlc.Clock, *blockingEngine) {
	manual := hlc.NewManualClock(0)
	clock := hlc.NewClock(manual.UnixNano)
	engine := newBlockingEngine()
	store := NewStore(clock, engine, nil, nil)
	if err := store.Bootstrap(proto.StoreIdent{StoreID: 1}); err != nil {
		t.Fatal(err)
	}
	if err := store.Start(); err != nil {
		t.Fatal(err)
	}
	rng, err := NewRange(&testRangeDescriptor, store)
	if err != nil {
		t.Fatal(err)
	}
	if err = store.AddRange(rng); err != nil {
		t.Fatal(err)
	}
	return store, rng, manual, clock, engine
}

// getArgs returns a GetRequest and GetResponse pair addressed to
// the default replica for the specified key.
func getArgs(key []byte, raftID int64, storeID int32) (*proto.GetRequest, *proto.GetResponse) {
	args := &proto.GetRequest{
		RequestHeader: proto.RequestHeader{
			Key:     key,
			RaftID:  raftID,
			Replica: proto.Replica{StoreID: storeID},
		},
	}
	reply := &proto.GetResponse{}
	return args, reply
}

// putArgs returns a PutRequest and PutResponse pair addressed to
// the default replica for the specified key / value.
func putArgs(key, value []byte, raftID int64, storeID int32) (*proto.PutRequest, *proto.PutResponse) {
	args := &proto.PutRequest{
		RequestHeader: proto.RequestHeader{
			Key:       key,
			Timestamp: proto.MinTimestamp,
			RaftID:    raftID,
			Replica:   proto.Replica{StoreID: storeID},
		},
		Value: proto.Value{
			Bytes: value,
		},
	}
	reply := &proto.PutResponse{}
	return args, reply
}

// deleteArgs returns a DeleteRequest and DeleteResponse pair.
func deleteArgs(key proto.Key, raftID int64, storeID int32) (*proto.DeleteRequest, *proto.DeleteResponse) {
	args := &proto.DeleteRequest{
		RequestHeader: proto.RequestHeader{
			Key:     key,
			RaftID:  raftID,
			Replica: proto.Replica{StoreID: storeID},
		},
	}
	reply := &proto.DeleteResponse{}
	return args, reply
}

// readOrWriteArgs returns either get or put arguments depending on
// value of "read". Get for true; Put for false. Returns method
// selected and args & reply.
func readOrWriteArgs(key proto.Key, read bool, raftID int64, storeID int32) (string, proto.Request, proto.Response) {
	if read {
		gArgs, gReply := getArgs(key, raftID, storeID)
		return proto.Get, gArgs, gReply
	}
	pArgs, pReply := putArgs(key, []byte("value"), raftID, storeID)
	return proto.Put, pArgs, pReply
}

// incrementArgs returns an IncrementRequest and IncrementResponse pair
// addressed to the default replica for the specified key / value.
func incrementArgs(key []byte, inc int64, raftID int64, storeID int32) (*proto.IncrementRequest, *proto.IncrementResponse) {
	args := &proto.IncrementRequest{
		RequestHeader: proto.RequestHeader{
			Key:     key,
			RaftID:  raftID,
			Replica: proto.Replica{StoreID: storeID},
		},
		Increment: inc,
	}
	reply := &proto.IncrementResponse{}
	return args, reply
}

func scanArgs(start, end []byte, raftID int64, storeID int32) (*proto.ScanRequest, *proto.ScanResponse) {
	args := &proto.ScanRequest{
		RequestHeader: proto.RequestHeader{
			Key:     start,
			EndKey:  end,
			RaftID:  raftID,
			Replica: proto.Replica{StoreID: storeID},
		},
	}
	reply := &proto.ScanResponse{}
	return args, reply
}

// endTxnArgs returns request/response pair for EndTransaction RPC
// addressed to the default replica for the specified key.
func endTxnArgs(txn *proto.Transaction, commit bool, raftID int64, storeID int32) (
	*proto.EndTransactionRequest, *proto.EndTransactionResponse) {
	args := &proto.EndTransactionRequest{
		RequestHeader: proto.RequestHeader{
			Key:     txn.Key,
			RaftID:  raftID,
			Replica: proto.Replica{StoreID: storeID},
			Txn:     txn,
		},
		Commit: commit,
	}
	reply := &proto.EndTransactionResponse{}
	return args, reply
}

// pushTxnArgs returns request/response pair for InternalPushTxn RPC
// addressed to the default replica for the specified key.
func pushTxnArgs(pusher, pushee *proto.Transaction, abort bool, raftID int64, storeID int32) (
	*proto.InternalPushTxnRequest, *proto.InternalPushTxnResponse) {
	args := &proto.InternalPushTxnRequest{
		RequestHeader: proto.RequestHeader{
			Key:       pushee.Key,
			Timestamp: pusher.Timestamp,
			RaftID:    raftID,
			Replica:   proto.Replica{StoreID: storeID},
			Txn:       pusher,
		},
		PusheeTxn: *pushee,
		Abort:     abort,
	}
	reply := &proto.InternalPushTxnResponse{}
	return args, reply
}

// heartbeatArgs returns request/response pair for InternalHeartbeatTxn RPC.
func heartbeatArgs(txn *proto.Transaction, raftID int64, storeID int32) (
	*proto.InternalHeartbeatTxnRequest, *proto.InternalHeartbeatTxnResponse) {
	args := &proto.InternalHeartbeatTxnRequest{
		RequestHeader: proto.RequestHeader{
			Key:     txn.Key,
			RaftID:  raftID,
			Replica: proto.Replica{StoreID: storeID},
			Txn:     txn,
		},
	}
	reply := &proto.InternalHeartbeatTxnResponse{}
	return args, reply
}

// internalMergeArgs returns a InternalMergeRequest and InternalMergeResponse
// pair addressed to the default replica for the specified key. The request will
// contain the given proto.Value.
func internalMergeArgs(key []byte, value proto.Value, raftID int64, storeID int32) (
	*proto.InternalMergeRequest, *proto.InternalMergeResponse) {
	args := &proto.InternalMergeRequest{
		RequestHeader: proto.RequestHeader{
			Key:     key,
			RaftID:  raftID,
			Replica: proto.Replica{StoreID: storeID},
		},
		Value: value,
	}
	reply := &proto.InternalMergeResponse{}
	return args, reply
}

// getSerializedMVCCValue produces a byte slice of the serialized
// mvcc value. If value is nil, MVCCValue.Deleted is set to true;
// otherwise MVCCValue.Value is set to value.
func getSerializedMVCCValue(value *proto.Value) []byte {
	mvccVal := &proto.MVCCValue{}
	if value != nil {
		mvccVal.Value = value
	} else {
		mvccVal.Deleted = true
	}
	data, err := gogoproto.Marshal(&proto.MVCCValue{Value: value})
	if err != nil {
		panic("unexpected marshal error")
	}
	return data
}

// verifyErrorMatches checks that the error is not nil and that its
// error string matches the provided regular expression.
func verifyErrorMatches(err error, regexpStr string, t *testing.T) {
	if err == nil {
		t.Errorf("command did not result in an error")
	} else {
		if matched, regexpErr := regexp.MatchString(regexpStr, err.Error()); !matched || regexpErr != nil {
			t.Errorf("expected error to match %q (%s): %s", regexpStr, regexpErr, err.Error())
		}
	}
}

// TestRangeUpdateTSCache verifies that reads and writes update the
// timestamp cache.
func TestRangeUpdateTSCache(t *testing.T) {
	s, rng, mc, clock, _ := createTestRangeWithClock(t)
	defer s.Stop()
	// Set clock to time 1s and do the read.
	t0 := 1 * time.Second
	mc.Set(t0.Nanoseconds())
	gArgs, gReply := getArgs([]byte("a"), 1, s.StoreID())
	gArgs.Timestamp = clock.Now()
	err := rng.AddCmd(proto.Get, gArgs, gReply, true)
	if err != nil {
		t.Error(err)
	}
	// Set clock to time 2s for write.
	t1 := 2 * time.Second
	mc.Set(t1.Nanoseconds())
	pArgs, pReply := putArgs([]byte("b"), []byte("1"), 1, s.StoreID())
	pArgs.Timestamp = clock.Now()
	err = rng.AddCmd(proto.Put, pArgs, pReply, true)
	if err != nil {
		t.Error(err)
	}
	// Verify the timestamp cache has rTS=1s and wTS=0s for "a".
	rTS, wTS := rng.tsCache.GetMax(proto.Key("a"), nil, proto.NoTxnMD5)
	if rTS.WallTime != t0.Nanoseconds() || wTS.WallTime != 0 {
		t.Errorf("expected rTS=1s and wTS=0s, but got %s, %s", rTS, wTS)
	}
	// Verify the timestamp cache has rTS=0s and wTS=2s for "b".
	rTS, wTS = rng.tsCache.GetMax(proto.Key("b"), nil, proto.NoTxnMD5)
	if rTS.WallTime != 0 || wTS.WallTime != t1.Nanoseconds() {
		t.Errorf("expected rTS=0s and wTS=2s, but got %s, %s", rTS, wTS)
	}
	// Verify another key ("c") has 0sec in timestamp cache.
	rTS, wTS = rng.tsCache.GetMax(proto.Key("c"), nil, proto.NoTxnMD5)
	if rTS.WallTime != 0 || wTS.WallTime != 0 {
		t.Errorf("expected rTS=0s and wTS=0s, but got %s %s", rTS, wTS)
	}
}

// TestRangeCommandQueue verifies that reads/writes must wait for
// pending commands to complete through Raft before being executed on
// range.
func TestRangeCommandQueue(t *testing.T) {
	s, rng, _, _, be := createTestRangeWithClock(t)
	defer s.Stop()

	// Test all four combinations of reads & writes waiting.
	testCases := []struct {
		cmd1Read, cmd2Read bool
		expWait            bool
	}{
		// Read/read doesn't wait.
		{true, true, false},
		// All other combinations must wait.
		{true, false, true},
		{false, true, true},
		{false, false, true},
	}

	for i, test := range testCases {
		key1 := proto.Key(fmt.Sprintf("key1-%d", i))
		key2 := proto.Key(fmt.Sprintf("key2-%d", i))
		// Asynchronously put a value to the rng with blocking enabled.
		be.block(key1)
		cmd1Done := make(chan struct{})
		go func() {
			method, args, reply := readOrWriteArgs(key1, test.cmd1Read, rng.Desc.RaftID, s.StoreID())
			err := rng.AddCmd(method, args, reply, true)
			if err != nil {
				t.Fatalf("test %d: %s", i, err)
			}
			close(cmd1Done)
		}()

		// First, try a command for same key as cmd1 to verify it blocks.
		cmd2Done := make(chan struct{})
		go func() {
			method, args, reply := readOrWriteArgs(key1, test.cmd2Read, rng.Desc.RaftID, s.StoreID())
			err := rng.AddCmd(method, args, reply, true)
			if err != nil {
				t.Fatalf("test %d: %s", i, err)
			}
			close(cmd2Done)
		}()

		// Next, try read for a non-impacted key--should go through immediately.
		cmd3Done := make(chan struct{})
		go func() {
			method, args, reply := readOrWriteArgs(key2, true, rng.Desc.RaftID, s.StoreID())
			err := rng.AddCmd(method, args, reply, true)
			if err != nil {
				t.Fatalf("test %d: %s", i, err)
			}
			close(cmd3Done)
		}()

		if test.expWait {
			// Verify cmd3 finishes but not cmd2.
			select {
			case <-cmd2Done:
				t.Fatalf("test %d: should not have been able to execute cmd2", i)
			case <-cmd3Done:
				// success.
			case <-cmd1Done:
				t.Fatalf("test %d: should not have been able execute cmd1 while blocked", i)
			case <-time.After(500 * time.Millisecond):
				t.Fatalf("test %d: waited 500ms for cmd3 of key2", i)
			}
		} else {
			select {
			case <-cmd2Done:
				// success.
			case <-cmd1Done:
				t.Fatalf("test %d: should not have been able to execute cmd1 while blocked", i)
			case <-time.After(500 * time.Millisecond):
				t.Fatalf("test %d: waited 500ms for cmd2 of key1", i)
			}
			<-cmd3Done
		}

		be.unblock()
		select {
		case <-cmd2Done:
			// success.
		case <-time.After(500 * time.Millisecond):
			t.Fatalf("test %d: waited 500ms for cmd2 of key1", i)
		}
	}
}

// TestRangeUseTSCache verifies that write timestamps are upgraded
// based on the read timestamp cache.
func TestRangeUseTSCache(t *testing.T) {
	s, rng, mc, clock, _ := createTestRangeWithClock(t)
	defer s.Stop()
	// Set clock to time 1s and do the read.
	t0 := 1 * time.Second
	mc.Set(t0.Nanoseconds())
	args, reply := getArgs([]byte("a"), 1, s.StoreID())
	args.Timestamp = clock.Now()
	err := rng.AddCmd(proto.Get, args, reply, true)
	if err != nil {
		t.Error(err)
	}
	pArgs, pReply := putArgs([]byte("a"), []byte("value"), 1, s.StoreID())
	err = rng.AddCmd(proto.Put, pArgs, pReply, true)
	if err != nil {
		t.Fatal(err)
	}
	if pReply.Timestamp.WallTime != clock.Timestamp().WallTime {
		t.Errorf("expected write timestamp to upgrade to 1s; got %+v", pReply.Timestamp)
	}
}

// TestRangeNoTSCacheUpdateOnFailure verifies that read and write
// commands do not update the timestamp cache if they result in
// failure.
func TestRangeNoTSCacheUpdateOnFailure(t *testing.T) {
	s, rng, _, clock, _ := createTestRangeWithClock(t)
	defer s.Stop()

	// Test for both read & write attempts.
	for i, read := range []bool{true, false} {
		key := proto.Key(fmt.Sprintf("key-%d", i))

		// Start by laying down an intent to trip up future read or write to same key.
		pArgs, pReply := putArgs(key, []byte("value"), 1, s.StoreID())
		pArgs.Txn = newTransaction("test", key, 1, proto.SERIALIZABLE, clock)
		pArgs.Timestamp = pArgs.Txn.Timestamp
		if err := rng.AddCmd(proto.Put, pArgs, pReply, true); err != nil {
			t.Fatalf("test %d: %s", i, err)
		}

		// Now attempt read or write.
		method, args, reply := readOrWriteArgs(key, read, rng.Desc.RaftID, s.StoreID())
		args.Header().Timestamp = clock.Now() // later timestamp
		if err := rng.AddCmd(method, args, reply, true); err == nil {
			t.Errorf("test %d: expected failure", i)
		}

		// Write the intent again -- should not have its timestamp upgraded!
		if err := rng.AddCmd(proto.Put, pArgs, pReply, true); err != nil {
			t.Fatalf("test %d: %s", i, err)
		}
		if !pReply.Timestamp.Equal(pArgs.Timestamp) {
			t.Errorf("expected timestamp not to advance %s != %s", pReply.Timestamp, pArgs.Timestamp)
		}
	}
}

// TestRangeNoTimestampIncrementWithinTxn verifies that successive
// read the write commands within the same transaction do not cause
// the write to receive an incremented timestamp.
func TestRangeNoTimestampIncrementWithinTxn(t *testing.T) {
	s, rng, _, clock, _ := createTestRangeWithClock(t)
	defer s.Stop()

	// Test for both read & write attempts.
	key := proto.Key("a")
	txn := newTransaction("test", key, 1, proto.SERIALIZABLE, clock)

	// Start with a read to warm the timestamp cache.
	gArgs, gReply := getArgs(key, 1, s.StoreID())
	gArgs.Txn = txn
	gArgs.Timestamp = txn.Timestamp
	if err := rng.AddCmd(proto.Get, gArgs, gReply, true); err != nil {
		t.Fatal(err)
	}

	// Now try a write and verify timestamp isn't incremented.
	pArgs, pReply := putArgs(key, []byte("value"), 1, s.StoreID())
	pArgs.Txn = txn
	pArgs.Timestamp = pArgs.Txn.Timestamp
	if err := rng.AddCmd(proto.Put, pArgs, pReply, true); err != nil {
		t.Fatal(err)
	}
	if !pReply.Timestamp.Equal(pArgs.Timestamp) {
		t.Errorf("expected timestamp to remain %s; got %s", pArgs.Timestamp, pReply.Timestamp)
	}

	// Finally, try a non-transactional write and verify timestamp is incremented.
	pArgs.Txn = nil
	expTS := pArgs.Timestamp
	expTS.Logical++
	if err := rng.AddCmd(proto.Put, pArgs, pReply, true); err == nil {
		t.Errorf("expected write intent error")
	}
	if !pReply.Timestamp.Equal(expTS) {
		t.Errorf("expected timestamp to increment to %s; got %s", expTS, pReply.Timestamp)
	}
}

// TestRangeIdempotence verifies that a retry increment with
// same client command ID receives same reply.
func TestRangeIdempotence(t *testing.T) {
	s, rng, _, clock, _ := createTestRangeWithClock(t)
	defer s.Stop()

	// Run the same increment 100 times, 50 with identical command ID,
	// interleaved with 50 using a sequence of different command IDs.
	goldenArgs, _ := incrementArgs([]byte("a"), 1, 1, s.StoreID())
	incDones := make([]chan struct{}, 100)
	var count int64
	for i := range incDones {
		incDones[i] = make(chan struct{})
		idx := i
		go func() {
			var args proto.IncrementRequest
			var reply proto.IncrementResponse
			args = *goldenArgs
			args.Header().Timestamp = clock.Now()
			if idx%2 == 0 {
				args.CmdID = proto.ClientCmdID{WallTime: 1, Random: 1}
			} else {
				args.CmdID = proto.ClientCmdID{WallTime: 1, Random: int64(idx + 100)}
			}
			err := rng.AddCmd(proto.Increment, &args, &reply, true)
			if err != nil {
				t.Fatal(err)
			}
			if idx%2 == 0 && reply.NewValue != 1 {
				t.Errorf("expected all incremented values to be 1; got %d", reply.NewValue)
			} else if idx%2 == 1 {
				atomic.AddInt64(&count, reply.NewValue)
			}
			close(incDones[idx])
		}()
	}
	// Wait for all to complete.
	for _, done := range incDones {
		select {
		case <-done:
			// Success.
		case <-time.After(1000 * time.Millisecond):
			t.Fatal("had to wait for increment to complete")
		}
	}
	// Verify that all non-repeated client commands incremented the
	// counter starting at 2 all the way to 51 (sum of sequence = 1325).
	if count != 1325 {
		t.Errorf("expected sum of all increments to be 1325; got %d", count)
	}
}

// TestEndTransactionBeforeHeartbeat verifies that a transaction
// can be committed/aborted before being heartbeat.
func TestEndTransactionBeforeHeartbeat(t *testing.T) {
	s, rng, _, clock, _ := createTestRangeWithClock(t)
	defer s.Stop()

	key := []byte("a")
	for _, commit := range []bool{true, false} {
		txn := newTransaction("test", key, 1, proto.SERIALIZABLE, clock)
		args, reply := endTxnArgs(txn, commit, 1, s.StoreID())
		args.Timestamp = txn.Timestamp
		if err := rng.AddCmd(proto.EndTransaction, args, reply, true); err != nil {
			t.Error(err)
		}
		expStatus := proto.COMMITTED
		if !commit {
			expStatus = proto.ABORTED
		}
		if reply.Txn.Status != expStatus {
			t.Errorf("expected transaction status to be %s; got %s", expStatus, reply.Txn.Status)
		}

		// Try a heartbeat to the already-committed transaction; should get
		// committed txn back, but without last heartbeat timestamp set.
		hbArgs, hbReply := heartbeatArgs(txn, 1, s.StoreID())
		if err := rng.AddCmd(proto.InternalHeartbeatTxn, hbArgs, hbReply, true); err != nil {
			t.Error(err)
		}
		if hbReply.Txn.Status != expStatus || hbReply.Txn.LastHeartbeat != nil {
			t.Errorf("unexpected heartbeat reply contents: %+v", hbReply)
		}
	}
}

// TestEndTransactionAfterHeartbeat verifies that a transaction
// can be committed/aborted after being heartbeat.
func TestEndTransactionAfterHeartbeat(t *testing.T) {
	s, rng, _, clock, _ := createTestRangeWithClock(t)
	defer s.Stop()

	key := []byte("a")
	for _, commit := range []bool{true, false} {
		txn := newTransaction("test", key, 1, proto.SERIALIZABLE, clock)

		// Start out with a heartbeat to the transaction.
		hbArgs, hbReply := heartbeatArgs(txn, 1, s.StoreID())
		hbArgs.Timestamp = txn.Timestamp
		if err := rng.AddCmd(proto.InternalHeartbeatTxn, hbArgs, hbReply, true); err != nil {
			t.Error(err)
		}
		if hbReply.Txn.Status != proto.PENDING || hbReply.Txn.LastHeartbeat == nil {
			t.Errorf("unexpected heartbeat reply contents: %+v", hbReply)
		}

		args, reply := endTxnArgs(txn, commit, 1, s.StoreID())
		args.Timestamp = txn.Timestamp
		if err := rng.AddCmd(proto.EndTransaction, args, reply, true); err != nil {
			t.Error(err)
		}
		expStatus := proto.COMMITTED
		if !commit {
			expStatus = proto.ABORTED
		}
		if reply.Txn.Status != expStatus {
			t.Errorf("expected transaction status to be %s; got %s", expStatus, reply.Txn.Status)
		}
		if reply.Txn.LastHeartbeat == nil || !reply.Txn.LastHeartbeat.Equal(*hbReply.Txn.LastHeartbeat) {
			t.Errorf("expected heartbeats to remain equal: %+v != %+v",
				reply.Txn.LastHeartbeat, hbReply.Txn.LastHeartbeat)
		}
	}
}

// TestEndTransactionWithPushedTimestamp verifies that txn can be
// ended (both commit or abort) correctly when the commit timestamp is
// greater than the transaction timestamp, depending on the isolation
// level.
func TestEndTransactionWithPushedTimestamp(t *testing.T) {
	s, rng, mc, clock, _ := createTestRangeWithClock(t)
	defer s.Stop()

	testCases := []struct {
		commit    bool
		isolation proto.IsolationType
		expErr    bool
	}{
		{true, proto.SERIALIZABLE, true},
		{true, proto.SNAPSHOT, false},
		{false, proto.SERIALIZABLE, false},
		{false, proto.SNAPSHOT, false},
	}
	key := []byte("a")
	for _, test := range testCases {
		txn := newTransaction("test", key, 1, test.isolation, clock)
		// End the transaction with args timestamp moved forward in time.
		args, reply := endTxnArgs(txn, test.commit, 1, s.StoreID())
		mc.Set(1)
		args.Timestamp = clock.Now()
		err := rng.AddCmd(proto.EndTransaction, args, reply, true)
		if test.expErr {
			if err == nil {
				t.Errorf("expected error")
			}
			if _, ok := err.(*proto.TransactionRetryError); !ok {
				t.Errorf("expected retry error; got %s", err)
			}
		} else {
			if err != nil {
				t.Errorf("unexpected error: %s", err)
			}
			expStatus := proto.COMMITTED
			if !test.commit {
				expStatus = proto.ABORTED
			}
			if reply.Txn.Status != expStatus {
				t.Errorf("expected transaction status to be %s; got %s", expStatus, reply.Txn.Status)
			}
		}
	}
}

// TestEndTransactionWithIncrementedEpoch verifies that txn ended with
// a higher epoch (and priority) correctly assumes the higher epoch.
func TestEndTransactionWithIncrementedEpoch(t *testing.T) {
	s, rng, _, clock, _ := createTestRangeWithClock(t)
	defer s.Stop()

	key := []byte("a")
	txn := newTransaction("test", key, 1, proto.SERIALIZABLE, clock)

	// Start out with a heartbeat to the transaction.
	hbArgs, hbReply := heartbeatArgs(txn, 1, s.StoreID())
	hbArgs.Timestamp = txn.Timestamp
	if err := rng.AddCmd(proto.InternalHeartbeatTxn, hbArgs, hbReply, true); err != nil {
		t.Error(err)
	}

	// Now end the txn with increased epoch and priority.
	args, reply := endTxnArgs(txn, true, 1, s.StoreID())
	args.Timestamp = txn.Timestamp
	args.Txn.Epoch = txn.Epoch + 1
	args.Txn.Priority = txn.Priority + 1
	if err := rng.AddCmd(proto.EndTransaction, args, reply, true); err != nil {
		t.Error(err)
	}
	if reply.Txn.Status != proto.COMMITTED {
		t.Errorf("expected transaction status to be COMMITTED; got %s", reply.Txn.Status)
	}
	if reply.Txn.Epoch != txn.Epoch {
		t.Errorf("expected epoch to equal %d; got %d", txn.Epoch, reply.Txn.Epoch)
	}
	if reply.Txn.Priority != txn.Priority {
		t.Errorf("expected priority to equal %d; got %d", txn.Priority, reply.Txn.Priority)
	}
}

// TestEndTransactionWithErrors verifies various error conditions
// are checked such as transaction already being committed or
// aborted, or timestamp or epoch regression.
func TestEndTransactionWithErrors(t *testing.T) {
	s, rng, mc, clock, _ := createTestRangeWithClock(t)
	defer s.Stop()

	regressTS := clock.Now()
	mc.Set(1)
	txn := newTransaction("test", proto.Key(""), 1, proto.SERIALIZABLE, clock)

	testCases := []struct {
		key          proto.Key
		existStatus  proto.TransactionStatus
		existEpoch   int32
		existTS      proto.Timestamp
		expErrRegexp string
	}{
		{proto.Key("a"), proto.COMMITTED, txn.Epoch, txn.Timestamp, "txn \"test\" {.*}: already committed"},
		{proto.Key("b"), proto.ABORTED, txn.Epoch, txn.Timestamp, "txn aborted \"test\" {.*}"},
		{proto.Key("c"), proto.PENDING, txn.Epoch + 1, txn.Timestamp, "txn \"test\" {.*}: epoch regression: 0"},
		{proto.Key("d"), proto.PENDING, txn.Epoch, regressTS, "txn \"test\" {.*}: timestamp regression: 0.000000001,0"},
	}
	for _, test := range testCases {
		// Establish existing txn state by writing directly to range engine.
		var existTxn proto.Transaction
		gogoproto.Merge(&existTxn, txn)
		existTxn.Key = test.key
		existTxn.Status = test.existStatus
		existTxn.Epoch = test.existEpoch
		existTxn.Timestamp = test.existTS
		txnKey := engine.TransactionKey(test.key, txn.ID)
		if err := engine.MVCCPutProto(rng.rm.Engine(), nil, txnKey, proto.ZeroTimestamp, nil, &existTxn); err != nil {
			t.Fatal(err)
		}

		// End the transaction, verify expected error.
		txn.Key = test.key
		args, reply := endTxnArgs(txn, true, 1, s.StoreID())
		args.Timestamp = txn.Timestamp
		verifyErrorMatches(rng.AddCmd(proto.EndTransaction, args, reply, true), test.expErrRegexp, t)
	}
}

// TestInternalPushTxnBadKey verifies that args.Key equals args.PusheeTxn.ID.
func TestInternalPushTxnBadKey(t *testing.T) {
	s, rng, _, clock, _ := createTestRangeWithClock(t)
	defer s.Stop()

	pusher := newTransaction("test", proto.Key("a"), 1, proto.SERIALIZABLE, clock)
	pushee := newTransaction("test", proto.Key("b"), 1, proto.SERIALIZABLE, clock)

	args, reply := pushTxnArgs(pusher, pushee, true, 1, s.StoreID())
	args.Key = pusher.Key
	verifyErrorMatches(rng.AddCmd(proto.InternalPushTxn, args, reply, true), ".*should match pushee.*", t)
}

// TestInternalPushTxnAlreadyCommittedOrAborted verifies success
// (noop) in event that pushee is already committed or aborted.
func TestInternalPushTxnAlreadyCommittedOrAborted(t *testing.T) {
	s, rng, _, clock, _ := createTestRangeWithClock(t)
	defer s.Stop()

	for i, status := range []proto.TransactionStatus{proto.COMMITTED, proto.ABORTED} {
		key := proto.Key(fmt.Sprintf("key-%d", i))
		pusher := newTransaction("test", key, 1, proto.SERIALIZABLE, clock)
		pushee := newTransaction("test", key, 1, proto.SERIALIZABLE, clock)
		pusher.Priority = 1
		pushee.Priority = 2 // pusher will lose, meaning we shouldn't push unless pushee is already ended.

		// End the pushee's transaction.
		etArgs, etReply := endTxnArgs(pushee, status == proto.COMMITTED, 1, s.StoreID())
		etArgs.Timestamp = pushee.Timestamp
		if err := rng.AddCmd(proto.EndTransaction, etArgs, etReply, true); err != nil {
			t.Fatal(err)
		}

		// Now try to push what's already committed or aborted.
		args, reply := pushTxnArgs(pusher, pushee, true, 1, s.StoreID())
		if err := rng.AddCmd(proto.InternalPushTxn, args, reply, true); err != nil {
			t.Fatal(err)
		}
		if reply.PusheeTxn.Status != status {
			t.Errorf("expected push txn to return with status == %s; got %+v", status, reply.PusheeTxn)
		}
	}
}

// TestInternalPushTxnUpgradeExistingTxn verifies that pushing
// a transaction record with a new epoch upgrades the pushee's
// epoch and timestamp if greater. In all test cases, the
// priorities are set such that the push will succeed.
func TestInternalPushTxnUpgradeExistingTxn(t *testing.T) {
	s, rng, _, clock, _ := createTestRangeWithClock(t)
	defer s.Stop()

	ts1 := proto.Timestamp{WallTime: 1}
	ts2 := proto.Timestamp{WallTime: 2}
	testCases := []struct {
		startEpoch, epoch, expEpoch int32
		startTS, ts, expTS          proto.Timestamp
	}{
		// Move epoch forward.
		{0, 1, 1, ts1, ts1, ts1},
		// Move timestamp forward.
		{0, 0, 0, ts1, ts2, ts2},
		// Move epoch backwards (has no effect).
		{1, 0, 1, ts1, ts1, ts1},
		// Move timestamp backwards (has no effect).
		{0, 0, 0, ts2, ts1, ts2},
		// Move both epoch & timestamp forward.
		{0, 1, 1, ts1, ts2, ts2},
		// Move both epoch & timestamp backward (has no effect).
		{1, 0, 1, ts2, ts1, ts2},
	}

	for i, test := range testCases {
		key := proto.Key(fmt.Sprintf("key-%d", i))
		pusher := newTransaction("test", key, 1, proto.SERIALIZABLE, clock)
		pushee := newTransaction("test", key, 1, proto.SERIALIZABLE, clock)
		pushee.Priority = 1
		pusher.Priority = 2 // Pusher will win.

		// First, establish "start" of existing pushee's txn via heartbeat.
		pushee.Epoch = test.startEpoch
		pushee.Timestamp = test.startTS
		hbArgs, hbReply := heartbeatArgs(pushee, 1, s.StoreID())
		hbArgs.Timestamp = pushee.Timestamp
		if err := rng.AddCmd(proto.InternalHeartbeatTxn, hbArgs, hbReply, true); err != nil {
			t.Fatal(err)
		}

		// Now, attempt to push the transaction using updated values for epoch & timestamp.
		pushee.Epoch = test.epoch
		pushee.Timestamp = test.ts
		args, reply := pushTxnArgs(pusher, pushee, true, 1, s.StoreID())
		if err := rng.AddCmd(proto.InternalPushTxn, args, reply, true); err != nil {
			t.Fatal(err)
		}
		expTxn := gogoproto.Clone(pushee).(*proto.Transaction)
		expTxn.Epoch = test.expEpoch
		expTxn.Timestamp = test.expTS
		expTxn.Status = proto.ABORTED
		expTxn.LastHeartbeat = &test.startTS

		if !reflect.DeepEqual(expTxn, reply.PusheeTxn) {
			t.Errorf("unexpected push txn in trial %d; expected %+v, got %+v", i, expTxn, reply.PusheeTxn)
		}
	}
}

// TestInternalPushTxnHeartbeatTimeout verifies that a txn which
// hasn't been heartbeat within 2x the heartbeat interval can be
// pushed/aborted.
func TestInternalPushTxnHeartbeatTimeout(t *testing.T) {
	s, rng, mc, clock, _ := createTestRangeWithClock(t)
	defer s.Stop()

	ts := proto.Timestamp{WallTime: 1}
	ns := DefaultHeartbeatInterval.Nanoseconds()
	testCases := []struct {
		heartbeat   *proto.Timestamp // nil indicates no heartbeat
		currentTime int64            // nanoseconds
		expSuccess  bool
	}{
		{nil, 0, false},
		{nil, ns, false},
		{nil, ns*2 - 1, false},
		{nil, ns * 2, false},
		{&ts, ns*2 + 1, false},
		{&ts, ns*2 + 2, true},
	}

	for i, test := range testCases {
		key := proto.Key(fmt.Sprintf("key-%d", i))
		pusher := newTransaction("test", key, 1, proto.SERIALIZABLE, clock)
		pushee := newTransaction("test", key, 1, proto.SERIALIZABLE, clock)
		pushee.Priority = 2
		pusher.Priority = 1 // Pusher won't win based on priority.

		// First, establish "start" of existing pushee's txn via heartbeat.
		if test.heartbeat != nil {
			hbArgs, hbReply := heartbeatArgs(pushee, 1, s.StoreID())
			hbArgs.Timestamp = *test.heartbeat
			if err := rng.AddCmd(proto.InternalHeartbeatTxn, hbArgs, hbReply, true); err != nil {
				t.Fatal(err)
			}
		}

		// Now, attempt to push the transaction with clock set to "currentTime".
		mc.Set(test.currentTime)
		args, reply := pushTxnArgs(pusher, pushee, true, 1, s.StoreID())
		err := rng.AddCmd(proto.InternalPushTxn, args, reply, true)
		if test.expSuccess != (err == nil) {
			t.Errorf("expected success on trial %d? %t; got err %s", i, test.expSuccess, err)
		}
		if err != nil {
			if _, ok := err.(*proto.TransactionPushError); !ok {
				t.Errorf("expected txn push error: %s", err)
			}
		}
	}
}

// TestInternalPushTxnOldEpoch verifies that a txn intent from an
// older epoch may be pushed.
func TestInternalPushTxnOldEpoch(t *testing.T) {
	s, rng, _, clock, _ := createTestRangeWithClock(t)
	defer s.Stop()

	testCases := []struct {
		curEpoch, intentEpoch int32
		expSuccess            bool
	}{
		// Same epoch; can't push based on epoch.
		{0, 0, false},
		// The intent is newer; definitely can't push.
		{0, 1, false},
		// The intent is old; can push.
		{1, 0, true},
	}

	for i, test := range testCases {
		key := proto.Key(fmt.Sprintf("key-%d", i))
		pusher := newTransaction("test", key, 1, proto.SERIALIZABLE, clock)
		pushee := newTransaction("test", key, 1, proto.SERIALIZABLE, clock)
		pushee.Priority = 2
		pusher.Priority = 1 // Pusher won't win based on priority.

		// First, establish "start" of existing pushee's txn via heartbeat.
		pushee.Epoch = test.curEpoch
		hbArgs, hbReply := heartbeatArgs(pushee, 1, s.StoreID())
		hbArgs.Timestamp = pushee.Timestamp
		if err := rng.AddCmd(proto.InternalHeartbeatTxn, hbArgs, hbReply, true); err != nil {
			t.Fatal(err)
		}

		// Now, attempt to push the transaction with intent epoch set appropriately.
		pushee.Epoch = test.intentEpoch
		args, reply := pushTxnArgs(pusher, pushee, true, 1, s.StoreID())
		err := rng.AddCmd(proto.InternalPushTxn, args, reply, true)
		if test.expSuccess != (err == nil) {
			t.Errorf("expected success on trial %d? %t; got err %s", i, test.expSuccess, err)
		}
		if err != nil {
			if _, ok := err.(*proto.TransactionPushError); !ok {
				t.Errorf("expected txn push error; got %s", err)
			}
		}
	}
}

// TestInternalPushTxnPriorities verifies that txns with lower
// priority are pushed; if priorities are equal, then the txns
// are ordered by txn timestamp, with the more recent timestamp
// being pushable.
func TestInternalPushTxnPriorities(t *testing.T) {
	s, rng, _, clock, _ := createTestRangeWithClock(t)
	defer s.Stop()

	ts1 := proto.Timestamp{WallTime: 1}
	ts2 := proto.Timestamp{WallTime: 2}
	testCases := []struct {
		pusherPriority, pusheePriority int32
		pusherTS, pusheeTS             proto.Timestamp
		abort                          bool
		expSuccess                     bool
	}{
		// Pusher has higher priority succeeds.
		{2, 1, ts1, ts1, true, true},
		// Pusher has lower priority fails.
		{1, 2, ts1, ts1, true, false},
		{1, 2, ts1, ts1, false, false},
		// Pusher has lower priority fails, even with older txn timestamp.
		{1, 2, ts1, ts2, true, false},
		// Pusher has lower priority, but older txn timestamp allows success if !abort.
		{1, 2, ts1, ts2, false, true},
		// With same priorities, older txn timestamp succeeds.
		{1, 1, ts1, ts2, true, true},
		// With same priorities, same txn timestamp fails.
		{1, 1, ts1, ts1, true, false},
		{1, 1, ts1, ts1, false, false},
		// With same priorities, newer txn timestamp fails.
		{1, 1, ts2, ts1, true, false},
		{1, 1, ts2, ts1, false, false},
	}

	for i, test := range testCases {
		key := proto.Key(fmt.Sprintf("key-%d", i))
		pusher := newTransaction("test", key, 1, proto.SERIALIZABLE, clock)
		pushee := newTransaction("test", key, 1, proto.SERIALIZABLE, clock)
		pusher.Priority = test.pusherPriority
		pushee.Priority = test.pusheePriority
		pusher.Timestamp = test.pusherTS
		pushee.Timestamp = test.pusheeTS

		// Now, attempt to push the transaction with intent epoch set appropriately.
		args, reply := pushTxnArgs(pusher, pushee, test.abort, 1, s.StoreID())
		err := rng.AddCmd(proto.InternalPushTxn, args, reply, true)
		if test.expSuccess != (err == nil) {
			t.Errorf("expected success on trial %d? %t; got err %s", i, test.expSuccess, err)
		}
		if err != nil {
			if _, ok := err.(*proto.TransactionPushError); !ok {
				t.Errorf("expected txn push error: %s", err)
			}
		}
	}
}

// TestInternalPushTxnPushTimestamp verifies that with args.Abort is
// false (i.e. for read/write conflict), the pushed txn keeps status
// PENDING, but has its txn Timestamp moved forward to the pusher's
// txn Timestamp + 1.
func TestInternalPushTxnPushTimestamp(t *testing.T) {
	s, rng, _, clock, _ := createTestRangeWithClock(t)
	defer s.Stop()

	pusher := newTransaction("test", proto.Key("a"), 1, proto.SERIALIZABLE, clock)
	pushee := newTransaction("test", proto.Key("b"), 1, proto.SERIALIZABLE, clock)
	pusher.Priority = 2
	pushee.Priority = 1 // pusher will win
	pusher.Timestamp = proto.Timestamp{WallTime: 50, Logical: 25}
	pushee.Timestamp = proto.Timestamp{WallTime: 5, Logical: 1}

	// Now, push the transaction with args.Abort=false.
	args, reply := pushTxnArgs(pusher, pushee, false /* abort */, 1, s.StoreID())
	if err := rng.AddCmd(proto.InternalPushTxn, args, reply, true); err != nil {
		t.Errorf("unexpected error on push: %s", err)
	}
	expTS := pusher.Timestamp
	expTS.Logical++
	if !reply.PusheeTxn.Timestamp.Equal(expTS) {
		t.Errorf("expected timestamp to be pushed to %+v; got %+v", expTS, reply.PusheeTxn.Timestamp)
	}
	if reply.PusheeTxn.Status != proto.PENDING {
		t.Errorf("expected pushed txn to have status PENDING; got %s", reply.PusheeTxn.Status)
	}
}

// TestInternalPushTxnPushTimestampAlreadyPushed verifies that pushing
// a timestamp forward which is already far enough forward is a simple
// noop. We do this by ensuring that priorities would otherwise make
// pushing impossible.
func TestInternalPushTxnPushTimestampAlreadyPushed(t *testing.T) {
	s, rng, _, clock, _ := createTestRangeWithClock(t)
	defer s.Stop()

	pusher := newTransaction("test", proto.Key("a"), 1, proto.SERIALIZABLE, clock)
	pushee := newTransaction("test", proto.Key("b"), 1, proto.SERIALIZABLE, clock)
	pusher.Priority = 1
	pushee.Priority = 2 // pusher will lose
	pusher.Timestamp = proto.Timestamp{WallTime: 50, Logical: 0}
	pushee.Timestamp = proto.Timestamp{WallTime: 50, Logical: 1}

	// Now, push the transaction with args.Abort=false.
	args, reply := pushTxnArgs(pusher, pushee, false /* abort */, 1, s.StoreID())
	if err := rng.AddCmd(proto.InternalPushTxn, args, reply, true); err != nil {
		t.Errorf("unexpected error on push: %s", err)
	}
	if !reply.PusheeTxn.Timestamp.Equal(pushee.Timestamp) {
		t.Errorf("expected timestamp to be equal to original %+v; got %+v", pushee.Timestamp, reply.PusheeTxn.Timestamp)
	}
	if reply.PusheeTxn.Status != proto.PENDING {
		t.Errorf("expected pushed txn to have status PENDING; got %s", reply.PusheeTxn.Status)
	}
}

func verifyRangeStats(eng engine.Engine, raftID int64, expMS engine.MVCCStats, t *testing.T) {
	ms, err := engine.MVCCGetRangeStats(eng, raftID)
	if err != nil {
		t.Fatal(err)
	}
	if !reflect.DeepEqual(expMS, *ms) {
		t.Errorf("expected stats %+v; got %+v", expMS, ms)
	}
	// Also verify the GetRangeSize method.
	rangeSize, err := engine.GetRangeSize(eng, raftID)
	if err != nil {
		t.Fatal(err)
	}
	if expSize := expMS.KeyBytes + expMS.ValBytes; expSize != rangeSize {
		t.Errorf("expected range size %d; got %d", expSize, rangeSize)
	}
}

// TestRangeStats verifies that commands executed against a range
// update the range stat counters. The stat values are empirically
// derived; we're really just testing that they increment in the right
// ways, not the exact amounts. If the encodings change, will need to
// update this test.
func TestRangeStats(t *testing.T) {
	s, rng, _, clock, eng := createTestRangeWithClock(t)
	defer s.Stop()
	// Put a value.
	pArgs, pReply := putArgs([]byte("a"), []byte("value1"), 1, s.StoreID())
	pArgs.Timestamp = clock.Now()
	if err := rng.AddCmd(proto.Put, pArgs, pReply, true); err != nil {
		t.Fatal(err)
	}
	expMS := engine.MVCCStats{LiveBytes: 44, KeyBytes: 20, ValBytes: 24, IntentBytes: 0, LiveCount: 1, KeyCount: 1, ValCount: 1, IntentCount: 0}
	verifyRangeStats(eng, rng.Desc.RaftID, expMS, t)

	// Put a 2nd value transactionally.
	pArgs, pReply = putArgs([]byte("b"), []byte("value2"), 1, s.StoreID())
	pArgs.Timestamp = clock.Now()
	pArgs.Txn = &proto.Transaction{ID: []byte("txn1"), Timestamp: pArgs.Timestamp}
	if err := rng.AddCmd(proto.Put, pArgs, pReply, true); err != nil {
		t.Fatal(err)
	}
	expMS = engine.MVCCStats{LiveBytes: 124 + 2, KeyBytes: 40, ValBytes: 84 + 2, IntentBytes: 28, LiveCount: 2, KeyCount: 2, ValCount: 2, IntentCount: 1}
	verifyRangeStats(eng, rng.Desc.RaftID, expMS, t)

	// Resolve the 2nd value.
	rArgs := &proto.InternalResolveIntentRequest{
		RequestHeader: proto.RequestHeader{
			Timestamp: pArgs.Txn.Timestamp,
			Key:       pArgs.Key,
			RaftID:    rng.Desc.RaftID,
			Replica:   proto.Replica{StoreID: s.StoreID()},
			Txn:       pArgs.Txn,
		},
	}
	rArgs.Txn.Status = proto.COMMITTED
	rReply := &proto.InternalResolveIntentResponse{}
	if err := rng.AddCmd(proto.InternalResolveIntent, rArgs, rReply, true); err != nil {
		t.Fatal(err)
	}
	expMS = engine.MVCCStats{LiveBytes: 88, KeyBytes: 40, ValBytes: 48, IntentBytes: 0, LiveCount: 2, KeyCount: 2, ValCount: 2, IntentCount: 0}
	verifyRangeStats(eng, rng.Desc.RaftID, expMS, t)

	// Delete the 1st value.
	dArgs, dReply := deleteArgs([]byte("a"), 1, s.StoreID())
	dArgs.Timestamp = clock.Now()
	if err := rng.AddCmd(proto.Delete, dArgs, dReply, true); err != nil {
		t.Fatal(err)
	}
	expMS = engine.MVCCStats{LiveBytes: 44, KeyBytes: 56, ValBytes: 50, IntentBytes: 0, LiveCount: 1, KeyCount: 2, ValCount: 3, IntentCount: 0}
	verifyRangeStats(eng, rng.Desc.RaftID, expMS, t)
}

// TestInternalMerge verifies that the InternalMerge command is behaving as
// expected. Merge semantics for different data types are tested more robustly
// at the engine level; this test is intended only to show that values passed to
// InternalMerge are being merged.
func TestInternalMerge(t *testing.T) {
	s, r, _, _ := createTestRange(t)
	defer s.Stop()

	key := []byte("mergedkey")
	stringArgs := []string{"a", "b", "c", "d"}
	stringExpected := "abcd"

	for _, str := range stringArgs {
		mergeArgs, resp := internalMergeArgs(key, proto.Value{Bytes: []byte(str)}, 1, s.StoreID())
		if err := r.AddCmd(proto.InternalMerge, mergeArgs, resp, true); err != nil {
			t.Fatalf("unexpected error from InternalMerge: %s", err.Error())
		}
	}

	getArgs, resp := getArgs(key, 1, s.StoreID())
	if err := r.AddCmd(proto.Get, getArgs, resp, true); err != nil {
		t.Fatalf("unexpected error from Get: %s", err.Error())
	}
	if resp.Value == nil {
		t.Fatal("GetResponse had nil value")
	}
	if a, e := resp.Value.Bytes, []byte(stringExpected); !bytes.Equal(a, e) {
		t.Errorf("Get did not return expected value: %s != %s", string(a), e)
	}
}

<<<<<<< HEAD
func TestRaftStorage(t *testing.T) {
	var s *Store
	storagetest.RunTests(t,
		func(t *testing.T) storagetest.WriteableStorage {
			var r *Range
			s, r, _, _ = createTestRange(t)
			return r
		},
		func(t *testing.T, r storagetest.WriteableStorage) {
			s.Stop()
		})
=======
// TestConditionFailedError tests that a ConditionFailedError correctly
// bubbles up from MVCC to Range.
func TestConditionFailedError(t *testing.T) {
	s, r, _, _ := createTestRange(t)
	key := []byte("k")
	value := []byte("quack")
	pArgs, pReply := putArgs(key, value, 1, s.StoreID())
	if err := r.executeCmd(proto.Put, pArgs, pReply); err != nil {
		t.Fatal(err)
	}
	args := &proto.ConditionalPutRequest{
		RequestHeader: proto.RequestHeader{
			Key:       key,
			Timestamp: proto.MinTimestamp,
			RaftID:    1,
			Replica:   proto.Replica{StoreID: s.StoreID()},
		},
		Value: proto.Value{
			Bytes: value,
		},
		ExpValue: &proto.Value{
			Bytes: []byte("moo"),
		},
	}
	reply := &proto.ConditionalPutResponse{}
	err := r.executeCmd(proto.ConditionalPut, args, reply)
	if cErr, ok := err.(*proto.ConditionFailedError); err == nil || !ok {
		t.Fatalf("expected ConditionFailedError, got %T with content %+v",
			err, err)
	} else if v := cErr.ActualValue; v == nil || !bytes.Equal(v.Bytes, value) {
		t.Errorf("ConditionFailedError with bytes %q expected, but got %+v",
			value, v)
	}
>>>>>>> dd05e372
}<|MERGE_RESOLUTION|>--- conflicted
+++ resolved
@@ -1450,7 +1450,6 @@
 	}
 }
 
-<<<<<<< HEAD
 func TestRaftStorage(t *testing.T) {
 	var s *Store
 	storagetest.RunTests(t,
@@ -1462,7 +1461,8 @@
 		func(t *testing.T, r storagetest.WriteableStorage) {
 			s.Stop()
 		})
-=======
+}
+
 // TestConditionFailedError tests that a ConditionFailedError correctly
 // bubbles up from MVCC to Range.
 func TestConditionFailedError(t *testing.T) {
@@ -1496,5 +1496,4 @@
 		t.Errorf("ConditionFailedError with bytes %q expected, but got %+v",
 			value, v)
 	}
->>>>>>> dd05e372
 }